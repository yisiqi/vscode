/*---------------------------------------------------------------------------------------------
 *  Copyright (c) Microsoft Corporation. All rights reserved.
 *  Licensed under the MIT License. See License.txt in the project root for license information.
 *--------------------------------------------------------------------------------------------*/

import { MarkedString, CompletionItemKind, CompletionItem, DocumentSelector, SnippetString, workspace } from 'vscode';
import { IJSONContribution, ISuggestionsCollector } from './jsonContributions';
import { XHRRequest } from 'request-light';
import { Location } from 'jsonc-parser';
import { textToMarkedString } from './markedTextUtil';

import * as cp from 'child_process';
import * as nls from 'vscode-nls';
const localize = nls.loadMessageBundle();

const LIMIT = 40;
const SCOPED_LIMIT = 250;

const USER_AGENT = 'Visual Studio Code';

export class PackageJSONContribution implements IJSONContribution {

	private mostDependedOn = ['lodash', 'async', 'underscore', 'request', 'commander', 'express', 'debug', 'chalk', 'colors', 'q', 'coffee-script',
		'mkdirp', 'optimist', 'through2', 'yeoman-generator', 'moment', 'bluebird', 'glob', 'gulp-util', 'minimist', 'cheerio', 'pug', 'redis', 'node-uuid',
		'socket', 'io', 'uglify-js', 'winston', 'through', 'fs-extra', 'handlebars', 'body-parser', 'rimraf', 'mime', 'semver', 'mongodb', 'jquery',
		'grunt', 'connect', 'yosay', 'underscore', 'string', 'xml2js', 'ejs', 'mongoose', 'marked', 'extend', 'mocha', 'superagent', 'js-yaml', 'xtend',
		'shelljs', 'gulp', 'yargs', 'browserify', 'minimatch', 'react', 'less', 'prompt', 'inquirer', 'ws', 'event-stream', 'inherits', 'mysql', 'esprima',
		'jsdom', 'stylus', 'when', 'readable-stream', 'aws-sdk', 'concat-stream', 'chai', 'Thenable', 'wrench'];

	private knownScopes = ['@types', '@angular', '@babel', '@nuxtjs', '@vue', '@bazel'];
	private xhr: XHRRequest;

	public getDocumentSelector(): DocumentSelector {
		return [{ language: 'json', scheme: '*', pattern: '**/package.json' }];
	}

	public constructor(xhr: XHRRequest) {
		this.xhr = xhr;
	}

	public collectDefaultSuggestions(_fileName: string, result: ISuggestionsCollector): Thenable<any> {
		const defaultValue = {
			'name': '${1:name}',
			'description': '${2:description}',
			'authors': '${3:author}',
			'version': '${4:1.0.0}',
			'main': '${5:pathToMain}',
			'dependencies': {}
		};
		const proposal = new CompletionItem(localize('json.package.default', 'Default package.json'));
		proposal.kind = CompletionItemKind.Module;
		proposal.insertText = new SnippetString(JSON.stringify(defaultValue, null, '\t'));
		result.add(proposal);
		return Promise.resolve(null);
	}

	private onlineEnabled() {
		return !!workspace.getConfiguration('npm').get('fetchOnlinePackageInfo');
	}

	public collectPropertySuggestions(
		_resource: string,
		location: Location,
		currentWord: string,
		addValue: boolean,
		isLast: boolean,
		collector: ISuggestionsCollector
	): Thenable<any> | null {
		if (!this.onlineEnabled()) {
			return null;
		}

		if ((location.matches(['dependencies']) || location.matches(['devDependencies']) || location.matches(['optionalDependencies']) || location.matches(['peerDependencies']))) {
			let queryUrl: string;
			if (currentWord.length > 0) {
				if (currentWord[0] === '@') {
					return this.collectScopedPackages(currentWord, addValue, isLast, collector);
				}

				queryUrl = 'https://skimdb.npmjs.com/registry/_design/app/_view/browseAll?group_level=2&limit=' + LIMIT + '&start_key=%5B%22' + encodeURIComponent(currentWord) + '%22%5D&end_key=%5B%22' + encodeURIComponent(currentWord + 'z') + '%22,%7B%7D%5D';

				return this.xhr({
					url: queryUrl,
					agent: USER_AGENT
				}).then((success) => {
					if (success.status === 200) {
						try {
							const obj = JSON.parse(success.responseText);
							if (obj && Array.isArray(obj.rows)) {
								const results = <{ key: string[]; }[]>obj.rows;
								for (const result of results) {
									const keys = result.key;
									if (Array.isArray(keys) && keys.length > 0) {
										const name = keys[0];
										const insertText = new SnippetString().appendText(JSON.stringify(name));
										if (addValue) {
											insertText.appendText(': "').appendTabstop().appendText('"');
											if (!isLast) {
												insertText.appendText(',');
											}
										}
										const proposal = new CompletionItem(name);
										proposal.kind = CompletionItemKind.Property;
										proposal.insertText = insertText;
										proposal.filterText = JSON.stringify(name);
										proposal.documentation = keys[1];
										collector.add(proposal);
									}
								}
								if (results.length === LIMIT) {
									collector.setAsIncomplete();
								}
							}
						} catch (e) {
							// ignore
						}
					} else {
						collector.error(localize('json.npm.error.repoaccess', 'Request to the NPM repository failed: {0}', success.responseText));
						return 0;
					}
					return undefined;
				}, (error) => {
					collector.error(localize('json.npm.error.repoaccess', 'Request to the NPM repository failed: {0}', error.responseText));
					return 0;
				});
			} else {
				this.mostDependedOn.forEach((name) => {
					const insertText = new SnippetString().appendText(JSON.stringify(name));
					if (addValue) {
						insertText.appendText(': "').appendTabstop().appendText('"');
						if (!isLast) {
							insertText.appendText(',');
						}
					}
					const proposal = new CompletionItem(name);
					proposal.kind = CompletionItemKind.Property;
					proposal.insertText = insertText;
					proposal.filterText = JSON.stringify(name);
					proposal.documentation = '';
					collector.add(proposal);
				});
				this.collectScopedPackages(currentWord, addValue, isLast, collector);
				collector.setAsIncomplete();
				return Promise.resolve(null);
			}
		}
		return null;
	}

	private collectScopedPackages(currentWord: string, addValue: boolean, isLast: boolean, collector: ISuggestionsCollector): Thenable<any> {
		let segments = currentWord.split('/');
		if (segments.length === 1) {
			for (let scope of this.knownScopes) {
				const proposal = new CompletionItem(scope);
				proposal.kind = CompletionItemKind.Property;
				proposal.insertText = new SnippetString().appendText(`"${scope}/`).appendTabstop().appendText('"');
				proposal.filterText = JSON.stringify(scope);
				proposal.documentation = '';
				proposal.command = {
					title: '',
					command: 'editor.action.triggerSuggest'
				};
				collector.add(proposal);
			}
		} else if (segments.length === 2 && segments[0].length > 1) {
			let scope = segments[0].substr(1);
			let name = segments[1];
			if (name.length < 4) {
				name = '';
			}
			let queryUrl = `https://api.npms.io/v2/search?q=scope:${scope}%20${name}&size=250`;
			return this.xhr({
				url: queryUrl,
				agent: USER_AGENT
			}).then((success) => {
				if (success.status === 200) {
					try {
						const obj = JSON.parse(success.responseText);
						if (obj && Array.isArray(obj.results)) {
							const objects = <{ package: { name: string; version: string, description: string; } }[]>obj.results;
							for (let object of objects) {
								if (object.package && object.package.name) {
									const name = object.package.name;
									const insertText = new SnippetString().appendText(JSON.stringify(name));
									if (addValue) {
										insertText.appendText(': "');
										if (object.package.version) {
											insertText.appendVariable('version', object.package.version);
										} else {
											insertText.appendTabstop();
										}
										insertText.appendText('"');
										if (!isLast) {
											insertText.appendText(',');
										}
									}
									const proposal = new CompletionItem(name);
									proposal.kind = CompletionItemKind.Property;
									proposal.insertText = insertText;
									proposal.filterText = JSON.stringify(name);
									proposal.documentation = object.package.description || '';
									collector.add(proposal);
								}
							}
							if (objects.length === SCOPED_LIMIT) {
								collector.setAsIncomplete();
							}
						}
					} catch (e) {
						// ignore
					}
				} else {
					collector.error(localize('json.npm.error.repoaccess', 'Request to the NPM repository failed: {0}', success.responseText));
				}
				return null;
			});
		}
		return Promise.resolve(null);
	}

	public collectValueSuggestions(
		_fileName: string,
		location: Location,
		result: ISuggestionsCollector
	): Thenable<any> | null {
		if (!this.onlineEnabled()) {
			return null;
		}

		if ((location.matches(['dependencies', '*']) || location.matches(['devDependencies', '*']) || location.matches(['optionalDependencies', '*']) || location.matches(['peerDependencies', '*']))) {
			const currentKey = location.path[location.path.length - 1];
			if (typeof currentKey === 'string') {
				const queryUrl = 'https://registry.npmjs.org/' + encodeURIComponent(currentKey).replace(/%40/g, '@');
				return this.xhr({
					url: queryUrl,
					agent: USER_AGENT
				}).then((success) => {
					try {
						const obj = JSON.parse(success.responseText);
						const latest = obj && obj['dist-tags'] && obj['dist-tags']['latest'];
						if (latest) {
							let name = JSON.stringify(latest);
							let proposal = new CompletionItem(name);
							proposal.kind = CompletionItemKind.Property;
							proposal.insertText = name;
							proposal.documentation = localize('json.npm.latestversion', 'The currently latest version of the package');
							result.add(proposal);

							name = JSON.stringify('^' + latest);
							proposal = new CompletionItem(name);
							proposal.kind = CompletionItemKind.Property;
							proposal.insertText = name;
							proposal.documentation = localize('json.npm.majorversion', 'Matches the most recent major version (1.x.x)');
							result.add(proposal);

							name = JSON.stringify('~' + latest);
							proposal = new CompletionItem(name);
							proposal.kind = CompletionItemKind.Property;
							proposal.insertText = name;
							proposal.documentation = localize('json.npm.minorversion', 'Matches the most recent minor version (1.2.x)');
							result.add(proposal);
						}
					} catch (e) {
						// ignore
					}
					return 0;
				}, () => {
					return 0;
				});
			}
		}
		return null;
	}

	public resolveSuggestion(item: CompletionItem): Thenable<CompletionItem | null> | null {
		if (item.kind === CompletionItemKind.Property && item.documentation === '') {
			return this.getInfo(item.label).then(infos => {
				if (infos.length > 0) {
					item.documentation = infos[0];
					if (infos.length > 1) {
						item.detail = infos[1];
					}
					return item;
				}
				return null;
			});
		}
		return null;
	}

	private getInfo(pack: string): Thenable<string[]> {
<<<<<<< HEAD

		const queryUrl = 'https://registry.npmjs.org/' + encodeURIComponent(pack).replace(/%40/g, '@');
		return this.xhr({
			url: queryUrl,
			agent: USER_AGENT
		}).then((success) => {
			try {
				const obj = JSON.parse(success.responseText);
				if (obj) {
=======
		return new Promise((resolve, reject) => {
			const command = 'npm view ' + pack + ' description dist-tags.latest homepage';
			cp.exec(command, (error: object, stdout: string, stderr: string) => {
				if (error) {
					return resolve([]);
				}
				const lines = stdout.split('\n');
				if (lines.length) {
					const info: any = {};
					lines.forEach((line) => {
						const nameval = line.split(' = ');
						if (nameval.length === 2) {
							/* tslint:disable:no-unexternalized-strings */
							const fq = nameval[1].indexOf("'");
							const lq = nameval[1].lastIndexOf("'");
							const val = nameval[1].slice(fq + 1, lq).replace("\'", "'");
							/* tslint:enable:no-unexternalized-strings */
							info[nameval[0]] = val;
						}
					});
>>>>>>> 30254a8e
					const result: string[] = [];
					result.push(info.description || '');
					result.push(info['dist-tags.latest'] ? localize('json.npm.version.hover', 'Latest version: {0}', info['dist-tags.latest']) : '');
					result.push(info.homepage || '');
					return resolve(result);
				}
				return resolve([]);
			});
		});
	}

	public getInfoContribution(_fileName: string, location: Location): Thenable<MarkedString[] | null> | null {
		if ((location.matches(['dependencies', '*']) || location.matches(['devDependencies', '*']) || location.matches(['optionalDependencies', '*']) || location.matches(['peerDependencies', '*']))) {
			const pack = location.path[location.path.length - 1];
			if (typeof pack === 'string') {
				return this.getInfo(pack).then(infos => {
					if (infos.length) {
						return [infos.map(textToMarkedString).join('\n\n')];
					}
					return null;
				});
			}
		}
		return null;
	}
}<|MERGE_RESOLUTION|>--- conflicted
+++ resolved
@@ -289,17 +289,6 @@
 	}
 
 	private getInfo(pack: string): Thenable<string[]> {
-<<<<<<< HEAD
-
-		const queryUrl = 'https://registry.npmjs.org/' + encodeURIComponent(pack).replace(/%40/g, '@');
-		return this.xhr({
-			url: queryUrl,
-			agent: USER_AGENT
-		}).then((success) => {
-			try {
-				const obj = JSON.parse(success.responseText);
-				if (obj) {
-=======
 		return new Promise((resolve, reject) => {
 			const command = 'npm view ' + pack + ' description dist-tags.latest homepage';
 			cp.exec(command, (error: object, stdout: string, stderr: string) => {
@@ -320,7 +309,6 @@
 							info[nameval[0]] = val;
 						}
 					});
->>>>>>> 30254a8e
 					const result: string[] = [];
 					result.push(info.description || '');
 					result.push(info['dist-tags.latest'] ? localize('json.npm.version.hover', 'Latest version: {0}', info['dist-tags.latest']) : '');
