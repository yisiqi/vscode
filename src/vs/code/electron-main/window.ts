--- conflicted
+++ resolved
@@ -140,16 +140,11 @@
 			show: !isFullscreenOrMaximized,
 			title: product.nameLong,
 			webPreferences: {
-<<<<<<< HEAD
-				'backgroundThrottling': false, // by default if Code is in the background, intervals and timeouts get throttled,
-=======
 				// By default if Code is in the background, intervals and timeouts get throttled, so we
 				// want to enforce that Code stays in the foreground. This triggers a disable_hidden_
 				// flag that Electron provides via patch:
 				// https://github.com/electron/libchromiumcontent/blob/master/patches/common/chromium/disable_hidden.patch
-				'backgroundThrottling': false,
-				disableBlinkFeatures: 'Auxclick' // disable auxclick events (see https://developers.google.com/web/updates/2016/10/auxclick)
->>>>>>> 3067e4c3
+				'backgroundThrottling': false
 			}
 		};
 
