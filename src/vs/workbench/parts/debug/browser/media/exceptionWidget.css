/*---------------------------------------------------------------------------------------------
 *  Copyright (c) Microsoft Corporation. All rights reserved.
 *  Licensed under the MIT License. See License.txt in the project root for license information.
 *--------------------------------------------------------------------------------------------*/

.monaco-editor .zone-widget .zone-widget-container.exception-widget {
	padding: 6px 10px;
<<<<<<< HEAD
	white-space: pre;
=======
	-webkit-user-select: text;
	-ms-user-select: text;
	-khtml-user-select: text;
	-moz-user-select: text;
	-o-user-select: text;
	user-select: text;
>>>>>>> fe08f13b
}

.monaco-editor .zone-widget .zone-widget-container.exception-widget .title {
	font-weight: bold;
}

.monaco-editor .zone-widget .zone-widget-container.exception-widget .message {
	font-family: Monaco, Menlo, Consolas, "Droid Sans Mono", "Inconsolata", "Courier New", monospace, "Droid Sans Fallback";
}

.monaco-editor .zone-widget-arrow.below.exception-widget {
	border-bottom-color: rgb(163, 21, 21);
}

/* Light and Dark Theming */

.monaco-editor .zone-widget .zone-widget-container.exception-widget {
	background-color: rgba(163, 21, 21, 0.05);
	border-top-color: rgb(163, 21, 21);
	border-bottom-color: rgb(163, 21, 21);
}

.monaco-editor.vs-dark .zone-widget .zone-widget-container.exception-widget {
	background-color: rgba(163, 21, 21, 0.25);
}

/* High Contrast Theming */
.monaco-editor.hc-black .zone-widget .zone-widget-container.exception-widget {
	background-color: rgba(163, 21, 21, 0.45);
}

.monaco-workbench.mac .zone-widget .zone-widget-container.exception-widget {
	font-size: 11px;
}

.monaco-workbench.windows .zone-widget .zone-widget-container.exception-widget,
.monaco-workbench.linux .zone-widget .zone-widget-container.exception-widget {
	font-size: 13px;
}<|MERGE_RESOLUTION|>--- conflicted
+++ resolved
@@ -5,16 +5,13 @@
 
 .monaco-editor .zone-widget .zone-widget-container.exception-widget {
 	padding: 6px 10px;
-<<<<<<< HEAD
 	white-space: pre;
-=======
 	-webkit-user-select: text;
 	-ms-user-select: text;
 	-khtml-user-select: text;
 	-moz-user-select: text;
 	-o-user-select: text;
 	user-select: text;
->>>>>>> fe08f13b
 }
 
 .monaco-editor .zone-widget .zone-widget-container.exception-widget .title {
