--- conflicted
+++ resolved
@@ -79,31 +79,7 @@
 		this.toDispose.push(model.onDidChangeContent(() => this.triggerDiff()));
 	}
 
-<<<<<<< HEAD
-	@memoize
-	private get originalURIPromise(): winjs.TPromise<URI> {
-		return this.scmService.getBaselineResource(this.uri)
-			.then(originalUri => {
-				if (!originalUri) {
-					return null;
-				}
-
-				return this.textModelResolverService.createModelReference(originalUri)
-					.then(ref => {
-						this.baselineModel = ref.object.textEditorModel;
-
-						this.toDispose.push(ref);
-						this.toDispose.push(ref.object.textEditorModel.onDidChangeContent(() => this.triggerDiff()));
-
-						return originalUri;
-					});
-			});
-	}
-
-	private triggerDiff(): winjs.TPromise<void> {
-=======
 	private triggerDiff(): winjs.Promise {
->>>>>>> a10e54ff
 		if (!this.diffDelayer) {
 			return winjs.TPromise.as(null);
 		}
@@ -124,11 +100,7 @@
 	}
 
 	private diff(): winjs.TPromise<common.IChange[]> {
-<<<<<<< HEAD
-		return this.originalURIPromise.then(originalURI => {
-=======
 		return this.getOriginalURIPromise().then(originalURI => {
->>>>>>> a10e54ff
 			if (!this.model || this.model.isDisposed() || !originalURI) {
 				return winjs.TPromise.as([]); // disposed
 			}
